import logging
import numpy as np
from typing import List, Union
from time import process_time

from ..problem import Problem
from ..result import Result
from .sampler import Sampler
from .adaptive_metropolis import AdaptiveMetropolisSampler

logger = logging.getLogger(__name__)


def sample(
        problem: Problem,
        n_samples: int,
        sampler: Sampler = None,
        x0: Union[np.ndarray, List[np.ndarray]] = None,
        result: Result = None
) -> Result:
    """
    This is the main function to call to do parameter sampling.

    Parameters
    ----------
    problem:
        The problem to be solved. If None is provided, a
        :class:`pypesto.AdaptiveMetropolisSampler` is used.
    n_samples:
        Number of samples to generate.
    sampler:
        The sampler to perform the actual sampling.
    x0:
        Initial parameter for the Markov chain. If None, the best parameter
        found in optimization is used. Note that some samplers require an
        initial parameter, some may ignore it. x0 can also be a list,
        to have separate starting points for parallel tempering chains.
    result:
        A result to write to. If None provided, one is created from the
        problem.

    Returns
    -------
    result:
        A result with filled in sample_options part.
    """
    # prepare result object
    if result is None:
        result = Result(problem)

    # try to find initial parameters
    if x0 is None:
        result.optimize_result.sort()
        xs = result.optimize_result.get_for_key('x')
        if len(xs) > 0:
            x0 = xs[0]
        # TODO multiple x0 for PT, #269

    # Discard fixed parameters if necessary
    if isinstance(x0, np.ndarray):
        if len(x0) == problem.dim_full:
            x0 = x0[problem.x_free_indices]
        elif len(x0) != problem.dim:
            raise ValueError('size of x0 is incompatible with given problem')
    else:
        x0 = x0.copy()
        for i in range(len(x0)):
            if len(x0[i]) == problem.dim_full:
                x0[i] = x0[i][problem.x_free_indices]
            elif len(x0[i]) != problem.dim:
                raise ValueError('one of the starting points in x0 ' \
                                 'has a size incompatible with given problem')

    # set sampler
    if sampler is None:
        sampler = AdaptiveMetropolisSampler()

    # initialize sampler to problem
    sampler.initialize(problem=problem, x0=x0)

    # perform the sampling and track time
    t_start = process_time()
    sampler.sample(n_samples=n_samples)
    t_elapsed = process_time() - t_start
<<<<<<< HEAD
=======
    logger.info("Elapsed time: "+str(t_elapsed))
>>>>>>> f4ce876b

    # extract results
    sampler_result = sampler.get_samples()

    # record time
    sampler_result.time = t_elapsed

    # record results
    result.sample_result = sampler_result

    return result<|MERGE_RESOLUTION|>--- conflicted
+++ resolved
@@ -82,10 +82,7 @@
     t_start = process_time()
     sampler.sample(n_samples=n_samples)
     t_elapsed = process_time() - t_start
-<<<<<<< HEAD
-=======
     logger.info("Elapsed time: "+str(t_elapsed))
->>>>>>> f4ce876b
 
     # extract results
     sampler_result = sampler.get_samples()
