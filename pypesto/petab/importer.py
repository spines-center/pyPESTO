--- conflicted
+++ resolved
@@ -10,15 +10,11 @@
 from typing import List, Sequence, Union
 
 from ..problem import Problem
-<<<<<<< HEAD
-from ..objective import AmiciObjective, AmiciObjectBuilder
+from ..objective import AmiciObjective, AmiciObjectBuilder, AggregatedObjective
 from ..hierarchical.problem import InnerProblem
 from ..hierarchical.calculator import HierarchicalAmiciCalculator
-=======
-from ..objective import AmiciObjective, AmiciObjectBuilder, AggregatedObjective
 from ..objective.priors import NegLogParameterPriors, \
     get_parameter_prior_dict
->>>>>>> f4ce876b
 
 try:
     import petab
@@ -346,7 +342,6 @@
         if objective is None:
             objective = self.create_objective(**kwargs)
 
-<<<<<<< HEAD
         x_fixed_indices = self.petab_problem.x_fixed_indices
         x_fixed_vals = self.petab_problem.x_nominal_fixed_scaled
         x_ids = self.petab_problem.x_ids
@@ -357,7 +352,7 @@
                 else:
                     x_fixed_indices.append(x_ids.index(inner_x_id))
                     x_fixed_vals.append(np.nan)
-=======
+
         prior = self.create_prior()
 
         if prior is not None:
@@ -366,23 +361,16 @@
         x_scales = \
             [self.petab_problem.parameter_df.loc[x_id, petab.PARAMETER_SCALE]
                 for x_id in self.petab_problem.x_ids]
->>>>>>> f4ce876b
 
         problem = Problem(
             objective=objective,
             lb=self.petab_problem.lb_scaled,
             ub=self.petab_problem.ub_scaled,
-<<<<<<< HEAD
             x_fixed_indices=x_fixed_indices,
             x_fixed_vals=x_fixed_vals,
-            x_names=x_ids)
-=======
-            x_fixed_indices=self.petab_problem.x_fixed_indices,
-            x_fixed_vals=self.petab_problem.x_nominal_fixed_scaled,
             x_names=self.petab_problem.x_ids,
             x_scales=x_scales,
             x_priors_defs=prior)
->>>>>>> f4ce876b
 
         return problem
 
