import numpy as np
import pandas as pd
import h5py
import copy
import time
import os
import abc
from typing import Any, Dict, List, Tuple, Sequence, Union

from .constants import (
    MODE_FUN, MODE_RES, FVAL, GRAD, HESS, RES, SRES, CHI2, SCHI2, TIME,
    N_FVAL, N_GRAD, N_HESS, N_RES, N_SRES, X)
from .util import res_to_chi2, sres_to_schi2, sres_to_fim

ResultType = Dict[str, Union[float, np.ndarray]]


class HistoryOptions(dict):
    """
    Options for the objective that are used in optimization, profiles
    and sampling.

    In addition implements a factory pattern to generate history objects.

    Parameters
    ----------
    trace_record:
        Flag indicating whether to record the trace of function calls.
        The trace_record_* flags only become effective if
        trace_record is True.
        Default: False.
    trace_record_grad:
        Flag indicating whether to record the gradient in the trace.
        Default: True.
    trace_record_hess:
        Flag indicating whether to record the Hessian in the trace.
        Default: False.
    trace_record_res:
        Flag indicating whether to record the residual in
        the trace.
        Default: False.
    trace_record_sres:
        Flag indicating whether to record the residual sensitivities in
        the trace.
        Default: False.
    trace_record_chi2:
        Flag indicating whether to record the chi2 in the trace.
        Default: True.
    trace_record_schi2:
        Flag indicating whether to record the chi2 sensitivities in the
        trace.
        Default: True.
    trace_save_iter:
        After how many iterations to store the trace.
    storage_file:
        File to save the history to. Can be any of None, a
        "{filename}.csv", or a "{filename}.hdf5" file. Depending on the values,
        the `create_history` method creates the appropriate object.
        Occurrences of "{id}" in the file name are replaced by the `id`
        upon creation of a history, if applicable.
    """

    def __init__(self,
                 trace_record: bool = False,
                 trace_record_grad: bool = True,
                 trace_record_hess: bool = True,
                 trace_record_res: bool = True,
                 trace_record_sres: bool = True,
                 trace_record_chi2: bool = True,
                 trace_record_schi2: bool = True,
                 trace_save_iter: int = 10,
                 storage_file: str = None):
        super().__init__()
        self.trace_record = trace_record
        self.trace_record_grad = trace_record_grad
        self.trace_record_hess = trace_record_hess
        self.trace_record_res = trace_record_res
        self.trace_record_sres = trace_record_sres
        self.trace_record_chi2 = trace_record_chi2
        self.trace_record_schi2 = trace_record_schi2
        self.trace_save_iter = trace_save_iter
        self.storage_file = storage_file

    def __getattr__(self, key):
        try:
            return self[key]
        except KeyError:
            raise AttributeError(key)

    __setattr__ = dict.__setitem__
    __delattr__ = dict.__delitem__

    @staticmethod
    def assert_instance(
            maybe_options: Union['HistoryOptions', Dict]
    ) -> 'HistoryOptions':
        """
        Returns a valid options object.

        Parameters
        ----------
        maybe_options: HistoryOptions or dict
        """
        if isinstance(maybe_options, HistoryOptions):
            return maybe_options
        options = HistoryOptions(**maybe_options)
        return options

    def create_history(
            self, id: str, x_names: Sequence[str]
    ) -> 'History':
        """Factory method creating a :class:`History` object.

        Parameters
        ----------
        id:
            Identifier for the history.
        x_names:
            Parameter names.
        """
        # create different history types based on the inputs

        if self.storage_file is None:
            if self.trace_record:
                return MemoryHistory(options=self)
            else:
                return History(options=self)

        storage_file = self.storage_file.replace("{id}", id)

        _, type = os.path.splitext(storage_file)

        if type == '.csv':
            return CsvHistory(
                x_names=x_names,
                file=storage_file, options=self)
        elif type == '.hdf5':
            return Hdf5History(id=id, file=storage_file, options=self)
        else:
            raise ValueError(
                "Currently only history storage to '.csv' and '.hdf5'"
                "is supported")


class HistoryBase(abc.ABC):
    """Abstract base class for history objects.

    Can be used as a dummy history, but does not implement any history
    functionality.
    """

    def __len__(self):
        """Number of stored entries in the history"""
        raise NotImplementedError()

    def update(
            self,
            x: np.ndarray,
            sensi_orders: Tuple[int, ...],
            mode: str,
            result: ResultType
    ) -> None:
        """Update history after a function evaluation.

        Parameters
        ----------
        x:
            The parameter vector.
        sensi_orders:
            The sensitivity orders computed.
        mode:
            The objective function mode computed (function value or residuals).
        result:
            The objective function values for parameters `x`, sensitivities
            `sensi_orders` and mode `mode`.
        """

    def finalize(self):
        """Finalize history. Called after a run."""

    @property
    def n_fval(self) -> int:
        """Number of function evaluations."""
        raise NotImplementedError()

    @property
    def n_grad(self) -> int:
        """Number of gradient evaluations."""
        raise NotImplementedError()

    @property
    def n_hess(self) -> int:
        """Number of Hessian evaluations."""
        raise NotImplementedError()

    @property
    def n_res(self) -> int:
        """Number of residual evaluations."""
        raise NotImplementedError()

    @property
    def n_sres(self) -> int:
        """Number or residual sensitivity evaluations."""
        raise NotImplementedError()

    @property
    def start_time(self) -> float:
        """Start time."""
        raise NotImplementedError()

    def get_x_trace(self) -> Sequence[np.ndarray]:
        """Parameter trace."""
        return [self.get_x(ix)
                for ix in range(len(self))]

    def get_x(self, ix: int) -> np.ndarray:
        """Parameter value at iteration

        Parameters
        ----------
        ix:
            iteration index
        """
        raise NotImplementedError()

    def get_fval_trace(self) -> Sequence[float]:
        """Function value trace."""
        return [self.get_fval(ix)
                for ix in range(len(self))]

    def get_fval(self, ix: int) -> float:
        """Function value at iteration

        Parameters
        ----------
        ix:
            iteration index
        """
        raise NotImplementedError()

    def get_grad_trace(self) -> Sequence[np.ndarray]:
        """Gradient trace."""
        return [self.get_grad(ix)
                for ix in range(len(self))]

    def get_grad(self, ix: int) -> np.ndarray:
        """Gradient at iteration

        Parameters
        ----------
        ix:
            iteration index
        """
        raise NotImplementedError()

    def get_hess_trace(self) -> Sequence[np.ndarray]:
        """Hessian trace."""
        return [self.get_hess(ix)
                for ix in range(len(self))]

    def get_hess(self, ix: int) -> np.ndarray:
        """Hessian at iteration

        Parameters
        ----------
        ix:
            iteration index
        """
        raise NotImplementedError()

    def get_res_trace(self) -> Sequence[np.ndarray]:
        """Residual trace."""
        return [self.get_res(ix)
                for ix in range(len(self))]

    def get_res(self, ix: int) -> np.ndarray:
        """Residual at iteration

        Parameters
        ----------
        ix:
            iteration index
        """
        raise NotImplementedError()

    def get_sres_trace(self) -> Sequence[np.ndarray]:
        """Residual sensitivity trace."""
        return [self.get_sres(ix)
                for ix in range(len(self))]

    def get_sres(self, ix: int) -> np.ndarray:
        """Residual sensitivity at iteration

        Parameters
        ----------
        ix:
            iteration index
        """
        raise NotImplementedError()

    def get_chi2_trace(self) -> Sequence[float]:
        """Chi2 value trace."""
        return [self.get_chi2(ix)
                for ix in range(len(self))]

    def get_chi2(self, ix: int) -> float:
        """Chi2 value at iteration

        Parameters
        ----------
        ix:
            iteration index
        """
        raise NotImplementedError()

    def get_schi2_trace(self) -> Sequence[np.ndarray]:
        """Chi2 value sensitivity trace."""
        return [self.get_schi2(ix)
                for ix in range(len(self))]

    def get_schi2(self, ix: int) -> np.ndarray:
        """Chi2 value sensitivity at iteration

        Parameters
        ----------
        ix:
            iteration index
        """
        raise NotImplementedError()

    def get_time_trace(self) -> Sequence[float]:
        """Execution time trace."""
        return [self.get_time(ix)
                for ix in range(len(self))]

    def get_time(self, ix: int) -> float:
        """Execution time at iteration

        Parameters
        ----------
        ix:
            iteration index
        """
        raise NotImplementedError()


class History(HistoryBase):
    """Tracks numbers of function evaluations only, no trace.

    Parameters
    ----------
    options:
        History options.
    """

    def __init__(self, options: Union[HistoryOptions, Dict] = None):
        self._n_fval: int = 0
        self._n_grad: int = 0
        self._n_hess: int = 0
        self._n_res: int = 0
        self._n_sres: int = 0
        self._start_time = time.time()

        if options is None:
            options = HistoryOptions()
        options = HistoryOptions.assert_instance(options)
        self.options: HistoryOptions = options

    def update(
            self,
            x: np.ndarray,
            sensi_orders: Tuple[int, ...],
            mode: str,
            result: ResultType
    ) -> None:
        """Update history after a function evaluation.

        Parameters
        ----------
        x:
            The parameter vector.
        sensi_orders:
            The sensitivity orders computed.
        mode:
            The objective function mode computed (function value or residuals).
        result:
            The objective function values for parameters `x`, sensitivities
            `sensi_orders` and mode `mode`.
        """
        self._update_counts(sensi_orders, mode)

    def finalize(self):
        pass

    def _update_counts(self,
                       sensi_orders: Tuple[int, ...],
                       mode: str):
        """
        Update the counters.
        """
        if mode == MODE_FUN:
            if 0 in sensi_orders:
                self._n_fval += 1
            if 1 in sensi_orders:
                self._n_grad += 1
            if 2 in sensi_orders:
                self._n_hess += 1
        elif mode == MODE_RES:
            if 0 in sensi_orders:
                self._n_res += 1
            if 1 in sensi_orders:
                self._n_sres += 1

    @property
    def n_fval(self) -> int:
        return self._n_fval

    @property
    def n_grad(self) -> int:
        return self._n_grad

    @property
    def n_hess(self) -> int:
        return self._n_hess

    @property
    def n_res(self) -> int:
        return self._n_res

    @property
    def n_sres(self) -> int:
        return self._n_sres

    @property
    def start_time(self) -> float:
        return self._start_time


class MemoryHistory(History):
    """Tracks numbers of function evaluations and keeps an in-memory
    trace of function evaluations.

    Parameters
    ----------
    options:
        History options.
    """

    def __init__(self, options: Union[HistoryOptions, Dict] = None):
        super().__init__(options=options)
        self._trace_keys = {X, FVAL, GRAD, HESS, RES, SRES, CHI2, SCHI2, TIME}
        self._trace: Dict[str, Any] = {key: [] for key in self._trace_keys}

    def __len__(self):
        return len(self._trace[TIME])

    def update(
            self,
            x: np.ndarray,
            sensi_orders: Tuple[int, ...],
            mode: str,
            result: ResultType
    ) -> None:
        super().update(x, sensi_orders, mode, result)
        self._update_trace(x, mode, result)

<<<<<<< HEAD
    def to_hdf5_history(self,
                        file: str) -> 'Hdf5History':
        """
        Returns a copy of the MemoryHistory as Hdf5History, that then can be saved.
        """

        h5history = Hdf5History(self.id,
                                file,
                                self.options)

        n_iterations = np.maximum(self.n_res, self.n_fval)

        with h5py.File(h5history.file, 'a') as f:

            if f'/optimization/results/{h5history.id}/trace/' not in f:
                grp = f.create_group(f'/optimization/results/{h5history.id}/trace/')
                grp.attrs['n_iterations'] = n_iterations

            for iteration in range(n_iterations):

                values = {k: np.copy(self._trace[k][iteration])
                          for k in self._trace_keys}

                for key in values.keys():
                    if values[key] is not None:
                        f[f'/optimization/results/{h5history.id}/trace/'
                          f'{str(iteration)}/{key}'] = values[key]

        return h5history

    def _update_trace(self, x, sensi_orders, mode, result):
=======
    def _update_trace(self, x, mode, result):
>>>>>>> 8e082d5f
        """Update internal trace representation."""
        ret = extract_values(mode, result, self.options)
        for key in self._trace_keys - {X, TIME}:
            self._trace[key].append(ret[key])
        used_time = time.time() - self._start_time
        self._trace[X].append(x)
        self._trace[TIME].append(used_time)

    def get_x_trace(self) -> Sequence[np.ndarray]:
        return self._trace[X]

    def get_x(self, ix) -> np.ndarray:
        return self._trace[X][ix]

    def get_fval_trace(self) -> Sequence[float]:
        return self._trace[FVAL]

    def get_fval(self, ix) -> float:
        return self._trace[FVAL][ix]

    def get_grad_trace(self) -> Sequence[np.ndarray]:
        return self._trace[GRAD]

    def get_grad(self, ix) -> np.ndarray:
        return self._trace[GRAD][ix]

    def get_hess_trace(self) -> Sequence[np.ndarray]:
        return self._trace[HESS]

    def get_hess(self, ix) -> np.ndarray:
        return self._trace[HESS][ix]

    def get_res_trace(self) -> Sequence[np.ndarray]:
        return self._trace[RES]

    def get_res(self, ix) -> np.ndarray:
        return self._trace[RES][ix]

    def get_sres_trace(self) -> Sequence[np.ndarray]:
        return self._trace[SRES]

    def get_sres(self, ix) -> np.ndarray:
        return self._trace[SRES][ix]

    def get_chi2_trace(self) -> Sequence[float]:
        return self._trace[CHI2]

    def get_chi2(self, ix) -> float:
        return self._trace[CHI2][ix]

    def get_schi2_trace(self) -> Sequence[np.ndarray]:
        return self._trace[SCHI2]

    def get_schi2(self, ix) -> np.ndarray:
        return self._trace[SCHI2][ix]

    def get_time_trace(self) -> Sequence[float]:
        return self._trace[TIME]

    def get_time(self, ix) -> float:
        return self._trace[TIME][ix]


class CsvHistory(History):
    """Stores a representation of the history in a CSV file.

    Parameters
    ----------
    file:
        CSV file name.
    x_names:
        Parameter names.
    options:
        History options.
    load_from_file:
        If True, history will be initialized from data in the specified file
    """

    def __init__(self,
                 file: str,
                 x_names: Sequence[str] = None,
                 options: Union[HistoryOptions, Dict] = None,
                 load_from_file: bool = False):
        super().__init__(options=options)
        self.x_names = x_names
        self._trace: Union[pd.DataFrame, None] = None
        self.file = os.path.abspath(file)

        # create trace file dirs
        if self.file is not None:
            dirname = os.path.dirname(self.file)
            os.makedirs(dirname, exist_ok=True)

        if load_from_file:
            trace = pd.read_csv(self.file, header=[0, 1], index_col=0)
            # replace 'nan' in cols with np.NAN
            cols = pd.DataFrame(trace.columns.to_list())
            cols[cols == 'nan'] = np.NaN
            trace.columns = pd.MultiIndex.from_tuples(
                cols.to_records(index=False).tolist()
            )
            for col in trace.columns:
                # transform strings to np.ndarrays
                trace[col] = trace[col].apply(string2ndarray)

            self._trace = trace
            self.x_names = trace[X].columns
            self._update_counts_from_trace()

    def __len__(self):
        return len(self._trace)

    def _update_counts_from_trace(self):
        self._n_fval = self._trace[('n_fval', np.NaN)].max()
        self._n_grad = self._trace[('n_grad', np.NaN)].max()
        self._n_hess = self._trace[('n_hess', np.NaN)].max()
        self._n_res = self._trace[('n_res', np.NaN)].max()
        self._n_sres = self._trace[('n_sres', np.NaN)].max()

    def update(
            self,
            x: np.ndarray,
            sensi_orders: Tuple[int, ...],
            mode: str,
            result: ResultType
    ) -> None:
        super().update(x, sensi_orders, mode, result)
        self._update_trace(x, mode, result)

    def finalize(self):
        """Finalize history. Called after a run."""
        super().finalize()
        self._save_trace(finalize=True)

    def _update_trace(self,
                      x: np.ndarray,
                      mode: str,
                      result: ResultType):
        """
        Update and possibly store the trace.
        """
        if not self.options.trace_record:
            return

        # init trace
        if self._trace is None:
            self._init_trace(x)

        # extract function values
        ret = extract_values(mode, result, self.options)

        used_time = time.time() - self._start_time

        # create table row
        row = pd.Series(name=len(self._trace),
                        index=self._trace.columns,
                        dtype='object')

        values = {
            TIME: used_time,
            N_FVAL: self._n_fval,
            N_GRAD: self._n_grad,
            N_HESS: self._n_hess,
            N_RES: self._n_res,
            N_SRES: self._n_sres,
            FVAL: ret[FVAL],
            RES: ret[RES],
            SRES: ret[SRES],
            CHI2: ret[CHI2],
            HESS: ret[HESS],
        }

        for var, val in values.items():
            row[(var, float('nan'))] = val

        for var, val in {X: x, GRAD: ret[GRAD], SCHI2: ret[SCHI2]}.items():
            if var == X or self.options[f'trace_record_{var}']:
                row[var] = val
            else:
                row[(var, float('nan'))] = np.NaN

        self._trace = self._trace.append(row)

        # save trace to file
        self._save_trace()

    def _init_trace(self, x: np.ndarray):
        """
        Initialize the trace.
        """
        if self.x_names is None:
            self.x_names = [f'x{i}' for i, _ in enumerate(x)]

        columns: List[Tuple] = [
            (c, float('nan')) for c in [
                TIME, N_FVAL, N_GRAD, N_HESS, N_RES, N_SRES,
                FVAL, CHI2, RES, SRES, HESS,
            ]
        ]

        for var in [X, GRAD, SCHI2]:
            if var == 'x' or self.options[f'trace_record_{var}']:
                columns.extend([
                    (var, x_name)
                    for x_name in self.x_names
                ])
            else:
                columns.extend([(var,)])

        # TODO: multi-index for res, sres, hess

        self._trace = pd.DataFrame(columns=pd.MultiIndex.from_tuples(columns),
                                   dtype='float64')

        # only non-float64
        trace_dtypes = {
            RES: 'object',
            SRES: 'object',
            HESS: 'object',
            N_FVAL: 'int64',
            N_GRAD: 'int64',
            N_HESS: 'int64',
            N_RES: 'int64',
            N_SRES: 'int64',
        }

        for var, dtype in trace_dtypes.items():
            self._trace[(var, np.NaN)] = \
                self._trace[(var, np.NaN)].astype(dtype)

    def _save_trace(self, finalize: bool = False):
        """
        Save to file via pd.DataFrame.to_csv() if `self.storage_file` is
        not None and other conditions apply.
        """
        if self.file is None:
            return

        if finalize \
                or (len(self._trace) > 0 and len(self._trace) %
                    self.options.trace_save_iter == 0):
            # save
            trace_copy = copy.deepcopy(self._trace)
            for field in [('hess', np.NaN), ('res', np.NaN), ('sres', np.NaN)]:
                trace_copy[field] = trace_copy[field].apply(
                    ndarray2string_full
                )
            trace_copy.to_csv(self.file)

<<<<<<< HEAD
    def get_fval_trace(self) -> Sequence[float]:
        # TODO implement the other methods
        return self._trace[FVAL]
=======
    def get_x(self, ix) -> np.ndarray:
        return self._trace[X].values[ix, :]

    def get_fval_trace(self) -> Sequence[float]:
        return self._trace[(FVAL, np.NaN)].values

    def get_fval(self, ix) -> float:
        return self._trace.loc[ix, (FVAL, np.NaN)]

    def get_grad(self, ix) -> np.ndarray:
        return self._trace[GRAD].values[ix, :]

    def get_hess(self, ix) -> np.ndarray:
        return self._trace[(HESS, np.NaN)].values[ix]

    def get_res(self, ix) -> np.ndarray:
        return self._trace[(RES, np.NaN)].values[ix]

    def get_sres(self, ix) -> np.ndarray:
        return self._trace[(SRES, np.NaN)].values[ix]

    def get_chi2_trace(self) -> Sequence[np.ndarray]:
        return self._trace[(CHI2, np.NaN)].values

    def get_chi2(self, ix) -> float:
        return self._trace.loc[ix, (CHI2, np.NaN)]

    def get_schi2(self, ix) -> np.ndarray:
        return self._trace[SCHI2].values[ix, :]

    def get_time_trace(self) -> Sequence[float]:
        return self._trace[(TIME, np.NaN)].values

    def get_time(self, ix) -> float:
        return self._trace.loc[ix, (TIME, np.NaN)]
>>>>>>> 8e082d5f


class Hdf5History(History):
    """Stores a representation of the history in an HDF5 file.

    Parameters
    ----------
    id:
        Id of the history
    file:
        HDF5 file name.
    options:
        History options.
    """

    def __init__(self,
                 id: str,
                 file: str,
                 options: Union[HistoryOptions, Dict] = None):
        super().__init__(options=options)
        self.id = id
        self.file = file
        self._generate_hdf5_group()

    def update(
            self,
            x: np.ndarray,
            sensi_orders: Tuple[int, ...],
            mode: str,
            result: ResultType
    ) -> None:
        super().update(x, sensi_orders, mode, result)
        self._update_trace(x, sensi_orders, mode, result)

    # overwrite _update_counts
    def _update_counts(self,
                       sensi_orders: Tuple[int, ...],
                       mode: str):
        """
        Update the counters in the hdf5
        """
        with h5py.File(self.file, 'a') as f:

            if mode == MODE_FUN:
                if 0 in sensi_orders:
                    f[f'/optimization/results/{self.id}/trace/'].attrs[
                        'n_fval'] += 1
                if 1 in sensi_orders:
                    f[f'/optimization/results/{self.id}/trace/'].attrs[
                        'n_grad'] += 1
                if 2 in sensi_orders:
                    f[f'/optimization/results/{self.id}/trace/'].attrs[
                        'n_hess'] += 1
            elif mode == MODE_RES:
                if 0 in sensi_orders:
                    f[f'/optimization/results/{self.id}/trace/'].attrs[
                        'n_res'] += 1
                if 1 in sensi_orders:
                    f[f'/optimization/results/{self.id}/trace/'].attrs[
                        'n_sres'] += 1

    @property
    def n_fval(self) -> int:
        with h5py.File(self.file, 'a') as f:
            return f[f'/optimization/results/{self.id}/trace/'].attrs['n_fval']

    @property
    def n_grad(self) -> int:
        with h5py.File(self.file, 'a') as f:
            return f[f'/optimization/results/{self.id}/trace/'].attrs['n_grad']

    @property
    def n_hess(self) -> int:
        with h5py.File(self.file, 'a') as f:
            return f[f'/optimization/results/{self.id}/trace/'].attrs['n_hess']

    @property
    def n_res(self) -> int:
        with h5py.File(self.file, 'a') as f:
            return f[f'/optimization/results/{self.id}/trace/'].attrs['n_res']

    @property
    def n_sres(self) -> int:
        with h5py.File(self.file, 'a') as f:
            return f[f'/optimization/results/{self.id}/trace/'].attrs['s_res']

    def _update_trace(self,
                      x: np.ndarray,
                      sensi_orders: Tuple[int],
                      mode: str,
                      result: ResultType):
        """
        Update and possibly store the trace.
        """

        if not self.options.trace_record:
            return

        # extract function values
        ret = extract_values(sensi_orders, mode, result, self.options)

        used_time = time.time() - self._start_time

        values = {
            TIME: used_time,
            X: x,
            FVAL: ret[FVAL],
            GRAD: ret[GRAD],
            RES: ret[RES],
            SRES: ret[SRES],
            CHI2: ret[CHI2],
            HESS: ret[HESS],
        }

        with h5py.File(self.file, 'a') as f:

            iteration = f[f'/optimization/results/{self.id}/trace/'].attrs[
                'n_iterations']

            for key in values.keys():
                if values[key] is not None:
                    f[f'/optimization/results/{self.id}/trace/'
                      f'{str(iteration)}/{key}'] = values[key]

            f[f'/optimization/results/{self.id}/trace/'].attrs[
                'n_iterations'] += 1

    def finalize(self):
        super().finalize()

    def _generate_hdf5_group(self):
        """
        Generates the group in the hdf5 file, if it does not exist yet.
        """
        with h5py.File(self.file, 'a') as f:
            if f'/optimization/results/{self.id}/trace/' not in f:
                    grp = f.create_group(f'/optimization/results/{self.id}/trace/')
                    grp.attrs['n_iterations'] = 0

    def _get_hdf5_entries(self,
                          entry_id: str) -> Sequence:
        """
        returns the entries for the key entry_id.
        """
        trace_result = []

        with h5py.File(self.file, 'r') as f:

            for iteration in range(f[f'/optimization/results/{self.id}/trace/']
                                           .attrs['n_iterations']):
                try:
                    entry = np.array(f[f'/optimization/results/{self.id}/trace'
                                       f'/{str(iteration)}/{entry_id}'])
                    trace_result.append(entry)
                except KeyError:
                    trace_result.append(None)

        return trace_result

    def get_x_trace(self) -> Sequence[np.ndarray]:
        return self._get_hdf5_entries(X)

    def get_fval_trace(self) -> Sequence[float]:
        return self._get_hdf5_entries(FVAL)

    def get_grad_trace(self) -> Sequence[np.ndarray]:
        return self._get_hdf5_entries(GRAD)

    def get_hess_trace(self) -> Sequence[np.ndarray]:
        return self._get_hdf5_entries(HESS)

    def get_res_trace(self) -> Sequence[np.ndarray]:
        return self._get_hdf5_entries(RES)

    def get_sres_trace(self) -> Sequence[np.ndarray]:
        return self._get_hdf5_entries(SRES)

    def get_chi2_trace(self) -> Sequence[np.ndarray]:
        return self._get_hdf5_entries(CHI2)

<<<<<<< HEAD
    def get_schi2_trace(self, t: Optional[int] = None) -> Sequence[np.ndarray]:
        return self._get_hdf5_entries(SCHI2)

    def get_time_trace(self, t: Optional[int] = None) -> Sequence[np.ndarray]:
        return self._get_hdf5_entries(TIME)
=======
    def get_schi2_trace(self) -> Sequence[np.ndarray]:
        # TODO implement
        raise NotImplementedError()

    def get_time_trace(self) -> Sequence[np.ndarray]:
        # TODO implement
        raise NotImplementedError()
>>>>>>> 8e082d5f


class OptimizerHistory:
    """
    Objective call history. Container around a History object, which keeps
    track of optimal values.

    Attributes
    ----------
    fval0, fval_min:
        Initial and best function value found.
    chi20, chi2_min:
        Initial and best chi2 value found.
    x0, x_min:
        Initial and best parameters found.
    grad_min:
        gradient for best parameters
    hess_min:
        hessian (approximation) for best parameters
    res_min:
        residuals for best parameters
    sres_min:
        residual sensitivities for best parameters

    Parameters
    ----------
    history:
        History object to attach to this container. This history object
        implements the storage of the actual history.
    x0:
        Initial values for optimization
    generate_from_history:
        If set to true, this function will try to fill attributes of this
        function based on the provided history
    """

    def __init__(self,
                 history: History,
                 x0: np.ndarray,
                 generate_from_history: bool = False) -> None:
        self.history: History = history

        # initial point
        self.fval0: Union[float, None] = None
        self.x0: np.ndarray = x0

        # minimum point
        self.fval_min: float = np.inf
        self.x_min: Union[np.ndarray, None] = None
        self.grad_min: Union[np.ndarray, None] = None
        self.hess_min: Union[np.ndarray, None] = None
        self.res_min: Union[np.ndarray, None] = None
        self.sres_min: Union[np.ndarray, None] = None

        if generate_from_history:
            self._compute_vals_from_trace()

    def update(self,
               x: np.ndarray,
               sensi_orders: Tuple[int],
               mode: str,
               result: ResultType) -> None:
        """Update history and best found value."""
        self.history.update(x, sensi_orders, mode, result)
        self._update_vals(x, result)

    def finalize(self):
        self.history.finalize()

    def _update_vals(self,
                     x: np.ndarray,
                     result: ResultType):
        """
        Update initial and best function values.
        """
        # update initial point
        if np.allclose(x, self.x0):
            if self.fval0 is None:
                self.fval0 = result.get(FVAL, None)

            self.x0 = x

        # update best point
        fval = result.get(FVAL, None)
        grad = result.get(GRAD, None)
        hess = result.get(HESS, None)
        res = result.get(RES, None)
        sres = result.get(SRES, None)
        if fval is not None and fval < self.fval_min:
            self.fval_min = fval
            self.x_min = x
            self.grad_min = grad
            self.hess_min = hess
            self.res_min = res
            self.sres_min = sres

        # sometimes sensitivities are evaluated on subsequent calls. We can
        # identify this situation by checking that x hasn't changed
        if np.all(self.x_min == x):
            if self.grad_min is None and grad is not None:
                self.grad_min = grad

            if self.hess_min is None and hess is not None:
                self.hess_min = hess

            if self.res_min is None and res is not None:
                self.res_min = res

            if self.sres_min is None and sres is not None:
                self.sres_min = sres

    def _compute_vals_from_trace(self):
        # some optimizers may evaluate hess+grad first to compute trust region
        # etc
        max_init_iter = 3
        for it in range(min(len(self.history), max_init_iter)):
            candidate = self.history.get_fval(it)
            if not np.isnan(candidate) \
                    and np.allclose(self.history.get_x(it), self.x0):
                self.fval0 = candidate
                break

        # we prioritize fval over chi2 as fval is written whenever possible
        ix_min = np.nanargmin(self.history.get_fval_trace())
        # np.argmin returns ndarray when multiple minimal values are found, we
        # generally want the first occurence
        if isinstance(ix_min, np.ndarray):
            ix_min = ix_min[0]

        for var in ['fval', 'chi2', 'x']:
            self.extract_from_history(var, ix_min)

        if self.history.options.trace_record_res:
            self.extract_from_history('res', ix_min)

        for var in ['grad', 'sres', 'hess']:
            target = f'{var}_min'  # attribute in self we want to set
            ix_try = ix_min + 1  # index we try after ix_min doesnt work
            if getattr(self.history.options, f'trace_record_{var}'):
                self.extract_from_history(var, ix_min)
                if getattr(self, target) is None \
                        and ix_try < len(self.history) \
                        and np.allclose(self.history.get_x(ix_min),
                                        self.history.get_x(ix_try)):
                    # gradient/sres typically evaluated on the next call
                    # so we check if x remains the same and if yes try to
                    # extract from the next
                    self.extract_from_history(var, ix_try)

    def extract_from_history(self, var, ix):
        val = getattr(self.history, f'get_{var}')(ix)
        if not np.all(np.isnan(val)):
            setattr(self, f'{var}_min', val)


def ndarray2string_full(x: Union[np.ndarray, None]) -> Union[str, None]:
    """
    Helper function that converts numpy arrays to string with 16 digit
    numerical precision and no truncation for large arrays

    Parameters
    ----------
    x:
        array to convert

    Returns
    -------
    x:
        array as string
    """
    if not isinstance(x, np.ndarray):
        return x
    return np.array2string(x, threshold=x.size, precision=16,
                           max_line_width=np.inf)


def string2ndarray(x: Union[str, float]) -> Union[np.ndarray, float]:
    """
    Helper function that converts string to numpy arrays

    Parameters
    ----------
    x:
        array to convert

    Returns
    -------
    x:
        array as np.ndarray
    """
    if not isinstance(x, str):
        return x
    if x.startswith('[['):
        return np.vstack([
            np.fromstring(xx, sep=' ')
            for xx in x[2:-2].split(']\n [')
        ])
    else:
        return np.fromstring(x[1:-1], sep=' ')


def extract_values(mode: str,
                   result: ResultType,
                   options: HistoryOptions) -> Dict:
    """Extract values to record from result."""
    ret = dict()
    ret_vars = [FVAL, GRAD, HESS, RES, SRES, CHI2, SCHI2]
    for var in ret_vars:
        if options.get(f'trace_record_{var}', True) and var in result:
            ret[var] = result[var]

    # write values that weren't set yet with alternative methods
    if mode == MODE_RES:
        res_result = result.get(RES, None)
        sres_result = result.get(SRES, None)
        chi2 = res_to_chi2(res_result)
        schi2 = sres_to_schi2(res_result, sres_result)
        fim = sres_to_fim(sres_result)
        alt_values = {CHI2: chi2, SCHI2: schi2, HESS: fim}
        if schi2 is not None:
            alt_values[GRAD] = 0.5 * schi2
        for var, val in alt_values.items():
            if val is not None:
                ret[var] = ret.get(var, val)

    # set everything missing to NaN
    for var in ret_vars:
        if var not in ret:
            ret[var] = np.NaN

    return ret<|MERGE_RESOLUTION|>--- conflicted
+++ resolved
@@ -464,7 +464,6 @@
         super().update(x, sensi_orders, mode, result)
         self._update_trace(x, mode, result)
 
-<<<<<<< HEAD
     def to_hdf5_history(self,
                         file: str) -> 'Hdf5History':
         """
@@ -495,10 +494,7 @@
 
         return h5history
 
-    def _update_trace(self, x, sensi_orders, mode, result):
-=======
     def _update_trace(self, x, mode, result):
->>>>>>> 8e082d5f
         """Update internal trace representation."""
         ret = extract_values(mode, result, self.options)
         for key in self._trace_keys - {X, TIME}:
@@ -748,11 +744,6 @@
                 )
             trace_copy.to_csv(self.file)
 
-<<<<<<< HEAD
-    def get_fval_trace(self) -> Sequence[float]:
-        # TODO implement the other methods
-        return self._trace[FVAL]
-=======
     def get_x(self, ix) -> np.ndarray:
         return self._trace[X].values[ix, :]
 
@@ -788,7 +779,6 @@
 
     def get_time(self, ix) -> float:
         return self._trace.loc[ix, (TIME, np.NaN)]
->>>>>>> 8e082d5f
 
 
 class Hdf5History(History):
@@ -969,21 +959,11 @@
     def get_chi2_trace(self) -> Sequence[np.ndarray]:
         return self._get_hdf5_entries(CHI2)
 
-<<<<<<< HEAD
     def get_schi2_trace(self, t: Optional[int] = None) -> Sequence[np.ndarray]:
         return self._get_hdf5_entries(SCHI2)
 
     def get_time_trace(self, t: Optional[int] = None) -> Sequence[np.ndarray]:
         return self._get_hdf5_entries(TIME)
-=======
-    def get_schi2_trace(self) -> Sequence[np.ndarray]:
-        # TODO implement
-        raise NotImplementedError()
-
-    def get_time_trace(self) -> Sequence[np.ndarray]:
-        # TODO implement
-        raise NotImplementedError()
->>>>>>> 8e082d5f
 
 
 class OptimizerHistory:
